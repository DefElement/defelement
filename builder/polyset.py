import re
import yaml
import os

with open(os.path.join(os.path.dirname(os.path.realpath(__file__)), "../data/polysets")) as f:
    poly_sets = yaml.load(f, Loader=yaml.FullLoader)

named = {}


def make_name(i):
    return f"\\mathcal{{Z}}^{{({i})}}"


def make_poly_set(p):
    global named
    if "&&" in p:
        return " \\oplus ".join([make_poly_set(i.strip()) for i in p.split("&&")])
    p = p.strip()
    if re.match(r"^\<([^\]]+)\>\[(.+)\]$", p):
        order = re.match(r"^\<([^\]]+)\>\[(.+)\]$", p)[1]
        the_set = re.match(r"^\<([^\]]+)\>\[(.+)\]$", p)[2]
        if the_set not in named:
            named[the_set] = make_name(len(named))
        return f"{named[the_set]}_{{{order}}}"
    if re.match(r"^\<([^\]]+)\>\[(.+)\]\^d$", p):
        print("!", p)
        order = re.match(r"^\<([^\]]+)\>\[(.+)\]\^d$", p)[1]
        the_set = re.match(r"^\<([^\]]+)\>\[(.+)\]\^d$", p)[2]
        if the_set not in named:
            named[the_set] = make_name(len(named))
<<<<<<< HEAD
        return f"\\left({named[the_set]}_{{{order}}}\\right)^d"
=======
        return f"{named[the_set]}_{{{order}}}^d"
>>>>>>> f7f6ee28
    for i, (j, k) in poly_sets.items():
        if re.match(rf"^{i}\[([^\]]+)\]$", p):
            order = re.match(rf"^{i}\[([^\]]+)\]$", p)[1]
            return f"{j}_{{{order}}}"
        if re.match(rf"^{i}\[([^\]]+)\]\^dd$", p):
            order = re.match(rf"^{i}\[([^\]]+)\]\^dd$", p)[1]
            return f"{j}_{{{order}}}^{{d\\times d}}"
        if re.match(rf"^{i}\[([^\]]+)\]\^d$", p):
            order = re.match(rf"^{i}\[([^\]]+)\]\^d$", p)[1]
            return f"{j}_{{{order}}}^d"
        if re.match(rf"^{i}\[([^\]]+)\]\(([^\)]+)\)$", p):
            order = re.match(rf"^{i}\[([^\]]+)\]\(([^\)]+)\)$", p)[1]
            dim = re.match(rf"^{i}\[([^\]]+)\]\(([^\)]+)\)$", p)[2]
            return f"{j}_{{{order}}}^d(\\mathbb{{R}}^{{{dim}}})"
    raise ValueError(f"Unknown polynomial set: {p}")


def make_extra_info(p):
    done = []
    out = []
    for a in p.split("&&"):
        a = a.strip()
        if re.match(r"^\<([^\]]+)\>\[(.+)\](?:\^d)?$", a):
            the_set = re.match(r"^\<([^\]]+)\>\[(.+)\](?:\^d)?$", a)[2]
            if named[the_set] not in done:
                out.append(f"\\({named[the_set]}_k={insert_terms(the_set)}\\)")
                done.append(named[the_set])
            for i, (j, k) in poly_sets.items():
                if f"{{{{{i}[" in a and i not in done:
                    out.append(f"\\({j}_k={k}\\)")
                    done.append(i)
            continue
        for i, (j, k) in poly_sets.items():
            if re.match(rf"^{i}\[([^\]]+)\]\(([^\)]+)\)$", p):
                if i + "(d)" not in done:
                    out.append(f"\\({j}_k(\\mathbb{{R}}^d)={k}\\)")
                    done.append(i)
                break
            if re.match(rf"^{i}\[([^\]]+)\](?:\^d+)?$", a):
                if i not in done:
                    out.append(f"\\({j}_k={k}\\)")
                    done.append(i)
                break
        else:
            raise ValueError(f"Unknown polynomial set: {a}")
    return "<br /><br />".join(out)


def insert_terms(the_set):
    the_set = the_set.replace("{{x}}", "\\boldsymbol{x}")
    for i, (j, k) in poly_sets.items():
        the_set = re.sub(rf"{{{{{i}\[([^\]]+)\]\^dd}}}}", rf"{escape(j)}_{{\1}}^{{d\\times d}}",
                         the_set)
        the_set = re.sub(rf"{{{{{i}\[([^\]]+)\]\^d}}}}", rf"{escape(j)}_{{\1}}^d", the_set)
        the_set = re.sub(rf"{{{{{i}\[([^\]]+)\]}}}}", rf"{escape(j)}_{{\1}}", the_set)
        the_set = re.sub(rf"{{{{{i}\[([^\]]+)\]\(([^\)]+)\)}}}}",
                         rf"{escape(j)}_{{\1}}(\\mathbb{{R}}^{{\2}})", the_set)

    return the_set


def escape(i):
    return i.replace("\\", "\\\\")<|MERGE_RESOLUTION|>--- conflicted
+++ resolved
@@ -24,16 +24,11 @@
             named[the_set] = make_name(len(named))
         return f"{named[the_set]}_{{{order}}}"
     if re.match(r"^\<([^\]]+)\>\[(.+)\]\^d$", p):
-        print("!", p)
         order = re.match(r"^\<([^\]]+)\>\[(.+)\]\^d$", p)[1]
         the_set = re.match(r"^\<([^\]]+)\>\[(.+)\]\^d$", p)[2]
         if the_set not in named:
             named[the_set] = make_name(len(named))
-<<<<<<< HEAD
         return f"\\left({named[the_set]}_{{{order}}}\\right)^d"
-=======
-        return f"{named[the_set]}_{{{order}}}^d"
->>>>>>> f7f6ee28
     for i, (j, k) in poly_sets.items():
         if re.match(rf"^{i}\[([^\]]+)\]$", p):
             order = re.match(rf"^{i}\[([^\]]+)\]$", p)[1]
