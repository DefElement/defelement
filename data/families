P:
  arnold-logg: P
  cockburn-fu: 1
P-:
  arnold-logg: P-
  cockburn-fu: 2
Q-:
  arnold-logg: Q-
  cockburn-fu: 4
S:
  arnold-logg: S
<<<<<<< HEAD
  cockburn-foo: 1
S2:
  cockburn-foo: 2
=======
  cockburn-fu: 1
>>>>>>> 500b1fc9
<|MERGE_RESOLUTION|>--- conflicted
+++ resolved
@@ -9,10 +9,6 @@
   cockburn-fu: 4
 S:
   arnold-logg: S
-<<<<<<< HEAD
-  cockburn-foo: 1
+  cockburn-fu: 1
 S2:
-  cockburn-foo: 2
-=======
-  cockburn-fu: 1
->>>>>>> 500b1fc9
+  cockburn-fu: 2