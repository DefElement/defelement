name: Guzman-Neilan (second kind)
html-name: Guzm&aacute;n&ndash;Neilan (second kind)
min-degree: 1
max-degree: 1
ndofs:
  triangle:
    formula: 11
  tetrahedron:
    formula:
    - k=1: 19
    - k=2: 49
categories:
  - vector
  - macro
reference-elements:
  - triangle
  - tetrahedron
dofs:
  vertices: point evaluations in coordinate directions
  edges: (if \(k>1\)) point evaluations in coordinate directions at midpoints
  facets:
    - normal integral moments with (lagrange,0)
  cell:
<<<<<<< HEAD
    - point evaluations at the midpoint
    - (if \(k>1\)) point evaluations in coordinate directions at midpoints of internal edges
=======
    - point evaluations in coordinate directions at the midpoint
>>>>>>> 8d0db023
mapping: contravariant Piola
sobolev: H1
implementations:
  symfem: Guzman-Neilan second kind
examples:
  - triangle,1
  - tetrahedron,1
  - tetrahedron,2
references:
  - title: Inf-sup stable finite elements on barycentric refinements producing divergence-free approximations in arbitrary dimensions
    author:
      - Guzm&aacute;n, Johnny
      - Neilan, Michael
    pagestart: 2826
    pageend: 2844
    journal: SIAM Journal on Numerical Analysis
    volume: 56
    number: 5
    year: 2018
    doi: 10.1137/17M1153467<|MERGE_RESOLUTION|>--- conflicted
+++ resolved
@@ -1,7 +1,9 @@
 name: Guzman-Neilan (second kind)
 html-name: Guzm&aacute;n&ndash;Neilan (second kind)
 min-degree: 1
-max-degree: 1
+max-degree:
+  triangle: 1
+  tetrahedron: 2
 ndofs:
   triangle:
     formula: 11
@@ -21,12 +23,8 @@
   facets:
     - normal integral moments with (lagrange,0)
   cell:
-<<<<<<< HEAD
-    - point evaluations at the midpoint
+    - point evaluations in coordinate directions at the midpoint
     - (if \(k>1\)) point evaluations in coordinate directions at midpoints of internal edges
-=======
-    - point evaluations in coordinate directions at the midpoint
->>>>>>> 8d0db023
 mapping: contravariant Piola
 sobolev: H1
 implementations:
